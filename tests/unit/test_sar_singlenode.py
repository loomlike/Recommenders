import sys
import os
import itertools
import pytest
from sklearn.model_selection import train_test_split
import time
import datetime
import numpy as np
import pandas as pd
<<<<<<< HEAD
import urllib.request
import csv
import codecs
=======
import csv
import urllib.request
import codecs

# TODO: better solution??
>>>>>>> a439e11c
from utilities.common.constants import PREDICTION_COL
from utilities.recommender.sar.sar_singlenode import SARSingleNodeReference
from utilities.recommender.sar import TIME_NOW
<<<<<<< HEAD

=======
>>>>>>> a439e11c

def csv_reader_url(file, delimiter=",", encoding="utf-8"):
    """
    Read a csv file over http

    Returns:
         csv reader iterable
    """
    ftpstream = urllib.request.urlopen(file)
    csvfile = csv.reader(codecs.iterdecode(ftpstream, encoding), delimiter=delimiter)
    return csvfile

<<<<<<< HEAD
=======
# convenient way to invoke SAR with different parameters on different datasets
# TODO: pytest class fixtures are not yet supported as of this release
# @pytest.fixture
class setup_SAR:
    def __init__(
        self,
        data,
        header,
        remove_seen=True,
        similarity_type="jaccard",
        timedecay_formula=False,
        time_decay_coefficient=30,
        threshold=1,
        time_now=TIME_NOW
    ):

        self.data = data
        model = SARSingleNodeReference(
            remove_seen=remove_seen,
            similarity_type=similarity_type,
            timedecay_formula=timedecay_formula,
            time_decay_coefficient=time_decay_coefficient,
            time_now=time_now,
            threshold=threshold,
            **header
        )

        unique_users, unique_items, user_map_dict, item_map_dict, index2user, index2item = airship_hash(
            data, None, header
        )
>>>>>>> a439e11c

def _csv_reader_url(url, delimiter=",", encoding="utf-8"):
    """
    Read a csv file over http

    Returns:
         csv reader iterable
    """
    ftpstream = urllib.request.urlopen(url)
    csvfile = csv.reader(codecs.iterdecode(ftpstream, encoding), delimiter=delimiter)
    return csvfile


@pytest.fixture(scope="module")
def get_train_test(load_pandas_dummy_timestamp_dataset):
    trainset, testset = train_test_split(
        load_pandas_dummy_timestamp_dataset, test_size=0.2, random_state=0
    )
    return trainset, testset


<<<<<<< HEAD
@pytest.fixture
=======
def _sar_hash(train, test, header, pandas_new=False):
    # TODO: review this function
    # index all users and items which SAR will compute scores for
    # bugfix to get around different pandas vesions in build servers
    if test is not None:
        if pandas_new:
            df_all = pd.concat([train, test], sort=False)
        else:
            df_all = pd.concat([train, test])
    else:
        df_all = train

    # hash SAR
    # Obtain all the users and items from both training and test data
    unique_users = df_all[header["col_user"]].unique()
    unique_items = df_all[header["col_item"]].unique()

    # Hash users and items to smaller continuous space.
    # Actually, this is an ordered set - it's discrete, but contiguous.
    # This helps keep the matrices we keep in memory as small as possible.
    enumerate_items_1, enumerate_items_2 = itertools.tee(enumerate(unique_items))
    enumerate_users_1, enumerate_users_2 = itertools.tee(enumerate(unique_users))
    item_map_dict = {x: i for i, x in enumerate_items_1}
    user_map_dict = {x: i for i, x in enumerate_users_1}

    # the reverse of the dictionary above - array index to actual ID
    index2user = dict(enumerate_users_2)
    index2item = dict(enumerate_items_2)

    return (
        unique_users,
        unique_items,
        user_map_dict,
        item_map_dict,
        index2user,
        index2item,
    )


def test_init(header):
    model = SARSingleNodeReference(
        remove_seen=True, similarity_type="jaccard", **header
    )

    assert model.col_user == "UserId"
    assert model.col_item == "MovieId"
    assert model.col_rating == "Rating"
    # TODO: add more parameters


def test_fit(get_train_test, header):
    model = SARSingleNodeReference(
        remove_seen=True, similarity_type="jaccard", **header
    )
    train, test = get_train_test
    unique_users, unique_items, user_map_dict, item_map_dict, index2user, index2item = _sar_hash(
        train, test, header
    )
    model.set_index(
        unique_users, unique_items, user_map_dict, item_map_dict, index2user, index2item
    )
    model.fit(train)


"""
Fixtures to load and reconcile custom output from TLC
"""


>>>>>>> a439e11c
def read_matrix(file, row_map=None, col_map=None):
    """read in test matrix and hash it"""
    reader = _csv_reader_url(file)
    # skip the header
    col_ids = next(reader)[1:]
    row_ids = []
    rows = []
    for row in reader:
        rows += [row[1:]]
        row_ids += [row[0]]
    array = np.array(rows)
    # now map the rows and columns to the right values
    if row_map is not None and col_map is not None:
        row_index = [row_map[x] for x in row_ids]
        col_index = [col_map[x] for x in col_ids]
        array = array[row_index, :]
        array = array[:, col_index]
    return array, row_ids, col_ids


@pytest.fixture
def rearrange_to_test(array, row_ids, col_ids, row_map, col_map):
    """Rearranges SAR array into test array order"""
    if row_ids is not None:
        row_index = [row_map[x] for x in row_ids]
        array = array[row_index, :]
    if col_ids is not None:
        col_index = [col_map[x] for x in col_ids]
        array = array[:, col_index]
    return array


@pytest.fixture
def load_affinity(file):
    """Loads user affinities from test dataset"""
    reader = _csv_reader_url(file)
    items = next(reader)[1:]
    affinities = np.array(next(reader)[1:])
    return affinities, items


@pytest.fixture
def load_userped(file, k=10):
    """Loads test predicted items and their SAR scores"""
    reader = _csv_reader_url(file)
    next(reader)
    values = next(reader)
    items = values[1 : (k + 1)]
    scores = np.array([float(x) for x in values[(k + 1) :]])
    return items, scores


@pytest.fixture
<<<<<<< HEAD
def load_demo_usage_data(header):
=======
def demo_data(header, spark_test_settings):
>>>>>>> a439e11c
    # load the data
    data = pd.read_csv(spark_test_settings["FILE_DIR"] + "demoUsage.csv")
    data["rating"] = pd.Series([1] * data.shape[0])
    data = data.rename(
        columns={
            "userId": header["col_user"],
            "productId": header["col_item"],
            "rating": header["col_rating"],
            "timestamp": header["col_timestamp"],
        }
    )

    # convert timestamp
    data[header["col_timestamp"]] = data[header["col_timestamp"]].apply(
        lambda s: time.mktime(
            datetime.datetime.strptime(s, "%Y/%m/%dT%H:%M:%S").timetuple()
        )
    )

    return data


<<<<<<< HEAD
def _apply_sar_hash_index(model, train, test, header, pandas_new=False):
    # TODO: review this function
=======
"""
Other fixtures are below
"""


@pytest.fixture
def load_dataset(load_pandas_dummy_timestamp_dataset):
    """Load a fixture dataset"""
    trainset, testset = sklearn_train_test_split(
        load_pandas_dummy_timestamp_dataset,
        test_size=None,
        train_size=0.8,
        random_state=0,
    )

    return trainset, testset


@pytest.fixture
def sar_algo(header):
    """Add different SAR algos"""
    return [
        [
            SARSingleNodeReference(
                remove_seen=True, similarity_type="jaccard", **header
            ),
            "sar_ref",
        ],
        [
            SARSingleNodeReference(
                remove_seen=True,
                similarity_type="jaccard",
                time_decay_coefficient=30,
                timedecay_formula=True,
                **header
            ),
            "sar_ref",
        ],
    ]


def airship_hash(train, test, header, pandas_new=False):
>>>>>>> a439e11c
    # index all users and items which SAR will compute scores for
    # bugfix to get around different pandas vesions in build servers
    if test is not None:
        if pandas_new:
            df_all = pd.concat([train, test], sort=False)
        else:
            df_all = pd.concat([train, test])
    else:
        df_all = train

    # hash SAR
    # Obtain all the users and items from both training and test data
    unique_users = df_all[header["col_user"]].unique()
    unique_items = df_all[header["col_item"]].unique()

    # Hash users and items to smaller continuous space.
    # Actually, this is an ordered set - it's discrete, but .
    # This helps keep the matrices we keep in memory as small as possible.
    enumerate_items_1, enumerate_items_2 = itertools.tee(enumerate(unique_items))
    enumerate_users_1, enumerate_users_2 = itertools.tee(enumerate(unique_users))
    item_map_dict = {x: i for i, x in enumerate_items_1}
    user_map_dict = {x: i for i, x in enumerate_users_1}

    # the reverse of the dictionary above - array index to actual ID
    index2user = dict(enumerate_users_2)
    index2item = dict(enumerate_items_2)

    model.set_index(
        unique_users, unique_items, user_map_dict, item_map_dict, index2user, index2item
    )


def test_init(header):
    model = SARSingleNodeReference(
        remove_seen=True, similarity_type="jaccard", **header
    )

    assert model.col_user == "UserId"
    assert model.col_item == "MovieId"
    assert model.col_rating == "Rating"
    # TODO: add more parameters

<<<<<<< HEAD

@pytest.mark.parametrize(
    "similarity_type, timedecay_formula", [("jaccard", False), ("lift", True)]
)
def test_fit(similarity_type, timedecay_formula, get_train_test, header):
    model = SARSingleNodeReference(
        remove_seen=True,
        similarity_type=similarity_type,
        timedecay_formula=timedecay_formula,
        **header
=======
def test_predict(header, sar_algo, load_dataset):
    """Test algo predict"""
    trainset, testset = load_dataset

    unique_users, unique_items, user_map_dict, item_map_dict, index2user, index2item = airship_hash(
        trainset, testset, header
>>>>>>> a439e11c
    )
    trainset, testset = get_train_test
    _apply_sar_hash_index(model, trainset, testset, header)

<<<<<<< HEAD
    model.fit(trainset)


@pytest.mark.parametrize(
    "similarity_type, timedecay_formula", [("jaccard", False), ("lift", True)]
)
def test_predict(similarity_type, timedecay_formula, get_train_test, header):
    model = SARSingleNodeReference(
        remove_seen=True,
        similarity_type=similarity_type,
        timedecay_formula=timedecay_formula,
        **header
    )
    trainset, testset = get_train_test

    _apply_sar_hash_index(model, trainset, testset, header)

    model.fit(trainset)
    preds = model.predict(testset)

    assert len(preds) == 2
    assert isinstance(preds, pd.DataFrame)
    assert preds[header["col_user"]].dtype == object
    assert preds[header["col_item"]].dtype == object
    assert preds[PREDICTION_COL].dtype == float
=======
    for recommender in sar_algo:
        recommender[0].set_index(
            unique_users,
            unique_items,
            user_map_dict,
            item_map_dict,
            index2user,
            index2item,
        )
        recommender[0].fit(trainset)
        preds = recommender[0].predict(testset)
        assert len(preds) == 2
        assert isinstance(preds, pd.DataFrame)
        assert preds[header["col_user"]].dtype == object
        assert preds[header["col_item"]].dtype == object
        assert preds[PREDICTION_COL].dtype == float
>>>>>>> a439e11c


"""
Main SAR tests are below - load test files which are used for both Scala SAR and Python reference implementations
"""

# Tests 1-6
@pytest.mark.parametrize(
    "threshold,similarity_type,file",
    [
        (1, "cooccurrence", "count"),
        (1, "jaccard", "jac"),
        (1, "lift", "lift"),
        (3, "cooccurrence", "count"),
        (3, "jaccard", "jac"),
        (3, "lift", "lift"),
    ],
)
<<<<<<< HEAD
def test_sar_item_similarity(
    threshold, similarity_type, file, load_demo_usage_data, header
):
    data = load_demo_usage_data

    model = SARSingleNodeReference(
        remove_seen=True,
        similarity_type=similarity_type,
        timedecay_formula=False,
        time_decay_coefficient=30,
        time_now=TIME_NOW,
        threshold=threshold,
        **header
    )

    _apply_sar_hash_index(model, data, None, header)

    model.fit(data)

=======
def test_sar_item_similarity(threshold, similarity_type, file, demo_data, header, spark_test_settings):
    tester = setup_SAR(demo_data, header, similarity_type=similarity_type, threshold=threshold)
>>>>>>> a439e11c
    true_item_similarity, row_ids, col_ids = read_matrix(
        spark_test_settings["FILE_DIR"] + "sim_" + file + str(threshold) + ".csv"
    )

    if similarity_type is "cooccurrence":
        test_item_similarity = rearrange_to_test(
            model.item_similarity.todense(),
            row_ids,
            col_ids,
            model.item_map_dict,
            model.item_map_dict,
        )
        assert np.array_equal(
            true_item_similarity.astype(test_item_similarity.dtype),
            test_item_similarity,
        )
    else:
        test_item_similarity = rearrange_to_test(
            np.array(model.item_similarity),
            row_ids,
            col_ids,
            model.item_map_dict,
            model.item_map_dict,
        )
        assert np.allclose(
            true_item_similarity.astype(test_item_similarity.dtype),
            test_item_similarity,
            atol=spark_test_settings["ATOL"],
        )


# Test 7
<<<<<<< HEAD
# def test_user_affinity():
#     data = load_demo_usage_data()
#     time_now = data[header()["col_timestamp"]].max()
#     tester = setup_SAR(
#         data,
#         similarity_type="cooccurrence",
#         timedecay_formula=True,
#         time_now=time_now,
#         time_decay_coefficient=30,
#     )
#     true_user_affinity, items = load_affinity(FILE_DIR + "user_aff.csv")
#     user_index = tester.user_map_dict[TEST_USER_ID]
#     test_user_affinity = np.reshape(
#         np.array(
#             rearrange_to_test(
#                 tester.model.user_affinity, None, items, None, tester.item_map_dict
#             )[user_index,].todense()
#         ),
#         -1,
#     )
#     assert np.allclose(
#         true_user_affinity.astype(test_user_affinity.dtype),
#         test_user_affinity,
#         atol=ATOL,
#     )
=======
def test_user_affinity(demo_data, header, spark_test_settings):
    time_now = demo_data[header["col_timestamp"]].max()
    tester = setup_SAR(
        demo_data,
        header,
        similarity_type="cooccurrence",
        timedecay_formula=True,
        time_now=time_now,
        time_decay_coefficient=30,
    )
    true_user_affinity, items = load_affinity(spark_test_settings["FILE_DIR"] + "user_aff.csv")
    user_index = tester.user_map_dict[spark_test_settings["TEST_USER_ID"]]
    test_user_affinity = np.reshape(
        np.array(
            rearrange_to_test(
                tester.model.user_affinity, None, items, None, tester.item_map_dict
            )[user_index,].todense()
        ),
        -1,
    )
    assert np.allclose(
        true_user_affinity.astype(test_user_affinity.dtype),
        test_user_affinity,
        atol=spark_test_settings["ATOL"],
    )
>>>>>>> a439e11c


# Tests 8-10
params = "threshold,similarity_type,file"


<<<<<<< HEAD
# @pytest.mark.parametrize(
#     params, [(3, "cooccurrence", "count"), (3, "jaccard", "jac"), (3, "lift", "lift")]
# )
# def test_userpred(threshold, similarity_type, file):
#     data = load_demo_usage_data()
#     time_now = data[header()["col_timestamp"]].max()
#     tester = setup_SAR(
#         data,
#         remove_seen=True,
#         similarity_type=similarity_type,
#         timedecay_formula=True,
#         time_now=time_now,
#         time_decay_coefficient=30,
#         threshold=threshold,
#     )
#     true_items, true_scores = load_userped(
#         FILE_DIR + "userpred_" + file + str(threshold) + "_userid_only.csv"
#     )
#     test_results = tester.model.recommend_k_items(
#         data[data[header()["col_user"]] == TEST_USER_ID], top_k=10
#     )
#     test_items = list(test_results[header()["col_item"]])
#     test_scores = np.array(test_results["prediction"])
#     assert true_items == test_items
#     assert np.allclose(true_scores, test_scores, atol=ATOL)
=======
@pytest.mark.parametrize(
    params, [(3, "cooccurrence", "count"), (3, "jaccard", "jac"), (3, "lift", "lift")]
)
def test_userpred(threshold, similarity_type, file, demo_data, header, spark_test_settings):
    time_now = demo_data[header["col_timestamp"]].max()
    tester = setup_SAR(
        demo_data,
        header,
        remove_seen=True,
        similarity_type=similarity_type,
        timedecay_formula=True,
        time_now=time_now,
        time_decay_coefficient=30,
        threshold=threshold,
    )
    true_items, true_scores = load_userped(
        spark_test_settings["FILE_DIR"] + "userpred_" + file + str(threshold) + "_userid_only.csv"
    )
    test_results = tester.model.recommend_k_items(
        demo_data[demo_data[header["col_user"]] == spark_test_settings["TEST_USER_ID"]], top_k=10
    )
    test_items = list(test_results[header["col_item"]])
    test_scores = np.array(test_results["prediction"])
    assert true_items == test_items
    assert np.allclose(true_scores, test_scores, atol=spark_test_settings["ATOL"])
>>>>>>> a439e11c
<|MERGE_RESOLUTION|>--- conflicted
+++ resolved
@@ -3,28 +3,15 @@
 import itertools
 import pytest
 from sklearn.model_selection import train_test_split
-import time
-import datetime
 import numpy as np
 import pandas as pd
-<<<<<<< HEAD
 import urllib.request
 import csv
 import codecs
-=======
-import csv
-import urllib.request
-import codecs
-
-# TODO: better solution??
->>>>>>> a439e11c
 from utilities.common.constants import PREDICTION_COL
 from utilities.recommender.sar.sar_singlenode import SARSingleNodeReference
 from utilities.recommender.sar import TIME_NOW
-<<<<<<< HEAD
-
-=======
->>>>>>> a439e11c
+
 
 def csv_reader_url(file, delimiter=",", encoding="utf-8"):
     """
@@ -37,39 +24,6 @@
     csvfile = csv.reader(codecs.iterdecode(ftpstream, encoding), delimiter=delimiter)
     return csvfile
 
-<<<<<<< HEAD
-=======
-# convenient way to invoke SAR with different parameters on different datasets
-# TODO: pytest class fixtures are not yet supported as of this release
-# @pytest.fixture
-class setup_SAR:
-    def __init__(
-        self,
-        data,
-        header,
-        remove_seen=True,
-        similarity_type="jaccard",
-        timedecay_formula=False,
-        time_decay_coefficient=30,
-        threshold=1,
-        time_now=TIME_NOW
-    ):
-
-        self.data = data
-        model = SARSingleNodeReference(
-            remove_seen=remove_seen,
-            similarity_type=similarity_type,
-            timedecay_formula=timedecay_formula,
-            time_decay_coefficient=time_decay_coefficient,
-            time_now=time_now,
-            threshold=threshold,
-            **header
-        )
-
-        unique_users, unique_items, user_map_dict, item_map_dict, index2user, index2item = airship_hash(
-            data, None, header
-        )
->>>>>>> a439e11c
 
 def _csv_reader_url(url, delimiter=",", encoding="utf-8"):
     """
@@ -91,79 +45,7 @@
     return trainset, testset
 
 
-<<<<<<< HEAD
 @pytest.fixture
-=======
-def _sar_hash(train, test, header, pandas_new=False):
-    # TODO: review this function
-    # index all users and items which SAR will compute scores for
-    # bugfix to get around different pandas vesions in build servers
-    if test is not None:
-        if pandas_new:
-            df_all = pd.concat([train, test], sort=False)
-        else:
-            df_all = pd.concat([train, test])
-    else:
-        df_all = train
-
-    # hash SAR
-    # Obtain all the users and items from both training and test data
-    unique_users = df_all[header["col_user"]].unique()
-    unique_items = df_all[header["col_item"]].unique()
-
-    # Hash users and items to smaller continuous space.
-    # Actually, this is an ordered set - it's discrete, but contiguous.
-    # This helps keep the matrices we keep in memory as small as possible.
-    enumerate_items_1, enumerate_items_2 = itertools.tee(enumerate(unique_items))
-    enumerate_users_1, enumerate_users_2 = itertools.tee(enumerate(unique_users))
-    item_map_dict = {x: i for i, x in enumerate_items_1}
-    user_map_dict = {x: i for i, x in enumerate_users_1}
-
-    # the reverse of the dictionary above - array index to actual ID
-    index2user = dict(enumerate_users_2)
-    index2item = dict(enumerate_items_2)
-
-    return (
-        unique_users,
-        unique_items,
-        user_map_dict,
-        item_map_dict,
-        index2user,
-        index2item,
-    )
-
-
-def test_init(header):
-    model = SARSingleNodeReference(
-        remove_seen=True, similarity_type="jaccard", **header
-    )
-
-    assert model.col_user == "UserId"
-    assert model.col_item == "MovieId"
-    assert model.col_rating == "Rating"
-    # TODO: add more parameters
-
-
-def test_fit(get_train_test, header):
-    model = SARSingleNodeReference(
-        remove_seen=True, similarity_type="jaccard", **header
-    )
-    train, test = get_train_test
-    unique_users, unique_items, user_map_dict, item_map_dict, index2user, index2item = _sar_hash(
-        train, test, header
-    )
-    model.set_index(
-        unique_users, unique_items, user_map_dict, item_map_dict, index2user, index2item
-    )
-    model.fit(train)
-
-
-"""
-Fixtures to load and reconcile custom output from TLC
-"""
-
-
->>>>>>> a439e11c
 def read_matrix(file, row_map=None, col_map=None):
     """read in test matrix and hash it"""
     reader = _csv_reader_url(file)
@@ -216,81 +98,8 @@
     return items, scores
 
 
-@pytest.fixture
-<<<<<<< HEAD
-def load_demo_usage_data(header):
-=======
-def demo_data(header, spark_test_settings):
->>>>>>> a439e11c
-    # load the data
-    data = pd.read_csv(spark_test_settings["FILE_DIR"] + "demoUsage.csv")
-    data["rating"] = pd.Series([1] * data.shape[0])
-    data = data.rename(
-        columns={
-            "userId": header["col_user"],
-            "productId": header["col_item"],
-            "rating": header["col_rating"],
-            "timestamp": header["col_timestamp"],
-        }
-    )
-
-    # convert timestamp
-    data[header["col_timestamp"]] = data[header["col_timestamp"]].apply(
-        lambda s: time.mktime(
-            datetime.datetime.strptime(s, "%Y/%m/%dT%H:%M:%S").timetuple()
-        )
-    )
-
-    return data
-
-
-<<<<<<< HEAD
 def _apply_sar_hash_index(model, train, test, header, pandas_new=False):
     # TODO: review this function
-=======
-"""
-Other fixtures are below
-"""
-
-
-@pytest.fixture
-def load_dataset(load_pandas_dummy_timestamp_dataset):
-    """Load a fixture dataset"""
-    trainset, testset = sklearn_train_test_split(
-        load_pandas_dummy_timestamp_dataset,
-        test_size=None,
-        train_size=0.8,
-        random_state=0,
-    )
-
-    return trainset, testset
-
-
-@pytest.fixture
-def sar_algo(header):
-    """Add different SAR algos"""
-    return [
-        [
-            SARSingleNodeReference(
-                remove_seen=True, similarity_type="jaccard", **header
-            ),
-            "sar_ref",
-        ],
-        [
-            SARSingleNodeReference(
-                remove_seen=True,
-                similarity_type="jaccard",
-                time_decay_coefficient=30,
-                timedecay_formula=True,
-                **header
-            ),
-            "sar_ref",
-        ],
-    ]
-
-
-def airship_hash(train, test, header, pandas_new=False):
->>>>>>> a439e11c
     # index all users and items which SAR will compute scores for
     # bugfix to get around different pandas vesions in build servers
     if test is not None:
@@ -333,7 +142,6 @@
     assert model.col_rating == "Rating"
     # TODO: add more parameters
 
-<<<<<<< HEAD
 
 @pytest.mark.parametrize(
     "similarity_type, timedecay_formula", [("jaccard", False), ("lift", True)]
@@ -344,19 +152,10 @@
         similarity_type=similarity_type,
         timedecay_formula=timedecay_formula,
         **header
-=======
-def test_predict(header, sar_algo, load_dataset):
-    """Test algo predict"""
-    trainset, testset = load_dataset
-
-    unique_users, unique_items, user_map_dict, item_map_dict, index2user, index2item = airship_hash(
-        trainset, testset, header
->>>>>>> a439e11c
     )
     trainset, testset = get_train_test
     _apply_sar_hash_index(model, trainset, testset, header)
 
-<<<<<<< HEAD
     model.fit(trainset)
 
 
@@ -382,24 +181,6 @@
     assert preds[header["col_user"]].dtype == object
     assert preds[header["col_item"]].dtype == object
     assert preds[PREDICTION_COL].dtype == float
-=======
-    for recommender in sar_algo:
-        recommender[0].set_index(
-            unique_users,
-            unique_items,
-            user_map_dict,
-            item_map_dict,
-            index2user,
-            index2item,
-        )
-        recommender[0].fit(trainset)
-        preds = recommender[0].predict(testset)
-        assert len(preds) == 2
-        assert isinstance(preds, pd.DataFrame)
-        assert preds[header["col_user"]].dtype == object
-        assert preds[header["col_item"]].dtype == object
-        assert preds[PREDICTION_COL].dtype == float
->>>>>>> a439e11c
 
 
 """
@@ -418,9 +199,8 @@
         (3, "lift", "lift"),
     ],
 )
-<<<<<<< HEAD
 def test_sar_item_similarity(
-    threshold, similarity_type, file, load_demo_usage_data, header
+    threshold, similarity_type, file, load_demo_usage_data, sparktest_settings, header
 ):
     data = load_demo_usage_data
 
@@ -438,10 +218,6 @@
 
     model.fit(data)
 
-=======
-def test_sar_item_similarity(threshold, similarity_type, file, demo_data, header, spark_test_settings):
-    tester = setup_SAR(demo_data, header, similarity_type=similarity_type, threshold=threshold)
->>>>>>> a439e11c
     true_item_similarity, row_ids, col_ids = read_matrix(
         spark_test_settings["FILE_DIR"] + "sim_" + file + str(threshold) + ".csv"
     )
@@ -474,7 +250,6 @@
 
 
 # Test 7
-<<<<<<< HEAD
 # def test_user_affinity():
 #     data = load_demo_usage_data()
 #     time_now = data[header()["col_timestamp"]].max()
@@ -500,40 +275,11 @@
 #         test_user_affinity,
 #         atol=ATOL,
 #     )
-=======
-def test_user_affinity(demo_data, header, spark_test_settings):
-    time_now = demo_data[header["col_timestamp"]].max()
-    tester = setup_SAR(
-        demo_data,
-        header,
-        similarity_type="cooccurrence",
-        timedecay_formula=True,
-        time_now=time_now,
-        time_decay_coefficient=30,
-    )
-    true_user_affinity, items = load_affinity(spark_test_settings["FILE_DIR"] + "user_aff.csv")
-    user_index = tester.user_map_dict[spark_test_settings["TEST_USER_ID"]]
-    test_user_affinity = np.reshape(
-        np.array(
-            rearrange_to_test(
-                tester.model.user_affinity, None, items, None, tester.item_map_dict
-            )[user_index,].todense()
-        ),
-        -1,
-    )
-    assert np.allclose(
-        true_user_affinity.astype(test_user_affinity.dtype),
-        test_user_affinity,
-        atol=spark_test_settings["ATOL"],
-    )
->>>>>>> a439e11c
-
 
 # Tests 8-10
 params = "threshold,similarity_type,file"
 
 
-<<<<<<< HEAD
 # @pytest.mark.parametrize(
 #     params, [(3, "cooccurrence", "count"), (3, "jaccard", "jac"), (3, "lift", "lift")]
 # )
@@ -558,31 +304,4 @@
 #     test_items = list(test_results[header()["col_item"]])
 #     test_scores = np.array(test_results["prediction"])
 #     assert true_items == test_items
-#     assert np.allclose(true_scores, test_scores, atol=ATOL)
-=======
-@pytest.mark.parametrize(
-    params, [(3, "cooccurrence", "count"), (3, "jaccard", "jac"), (3, "lift", "lift")]
-)
-def test_userpred(threshold, similarity_type, file, demo_data, header, spark_test_settings):
-    time_now = demo_data[header["col_timestamp"]].max()
-    tester = setup_SAR(
-        demo_data,
-        header,
-        remove_seen=True,
-        similarity_type=similarity_type,
-        timedecay_formula=True,
-        time_now=time_now,
-        time_decay_coefficient=30,
-        threshold=threshold,
-    )
-    true_items, true_scores = load_userped(
-        spark_test_settings["FILE_DIR"] + "userpred_" + file + str(threshold) + "_userid_only.csv"
-    )
-    test_results = tester.model.recommend_k_items(
-        demo_data[demo_data[header["col_user"]] == spark_test_settings["TEST_USER_ID"]], top_k=10
-    )
-    test_items = list(test_results[header["col_item"]])
-    test_scores = np.array(test_results["prediction"])
-    assert true_items == test_items
-    assert np.allclose(true_scores, test_scores, atol=spark_test_settings["ATOL"])
->>>>>>> a439e11c
+#     assert np.allclose(true_scores, test_scores, atol=ATOL)