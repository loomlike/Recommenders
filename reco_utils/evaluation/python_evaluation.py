# Copyright (c) Microsoft Corporation. All rights reserved.
# Licensed under the MIT License.

import numpy as np
import pandas as pd
from functools import wraps
from sklearn.metrics import (
    mean_squared_error,
    mean_absolute_error,
    r2_score,
    explained_variance_score,
    roc_auc_score,
    log_loss,
)

from reco_utils.common.constants import (
    DEFAULT_USER_COL,
    DEFAULT_ITEM_COL,
    DEFAULT_RATING_COL,
    DEFAULT_PREDICTION_COL,
    DEFAULT_K,
    DEFAULT_THRESHOLD,
)
from reco_utils.dataset.pandas_df_utils import (
    has_columns,
    has_same_base_dtype,
    lru_cache_df,
)


def check_column_dtypes(func):
    """Checks columns of DataFrame inputs

    This includes the checks on: 
    1. whether the input columns exist in the input DataFrames
    2. whether the data types of col_user as well as col_item are matched in the two input DataFrames.

    Args:
        func (function): function that will be wrapped
    """

    @wraps(func)
    def check_column_dtypes_wrapper(
        rating_true,
        rating_pred,
        col_user=DEFAULT_USER_COL,
        col_item=DEFAULT_ITEM_COL,
        col_rating=DEFAULT_RATING_COL,
        col_prediction=DEFAULT_PREDICTION_COL,
        *args,
        **kwargs
    ):
        """Check columns of DataFrame inputs

        Args:
            rating_true (pd.DataFrame): True data
            rating_pred (pd.DataFrame): Predicted data
            col_user (str): column name for user
            col_item (str): column name for item
            col_rating (str): column name for rating
            col_prediction (str): column name for prediction
        """

        if not has_columns(rating_true, [col_user, col_item, col_rating]):
            raise ValueError("Missing columns in true rating DataFrame")
        if not has_columns(rating_pred, [col_user, col_item, col_prediction]):
            raise ValueError("Missing columns in predicted rating DataFrame")
        if not has_same_base_dtype(
            rating_true, rating_pred, columns=[col_user, col_item]
        ):
            raise ValueError("Columns in provided DataFrames are not the same datatype")

        return func(
            rating_true=rating_true,
            rating_pred=rating_pred,
            col_user=col_user,
            col_item=col_item,
            col_rating=col_rating,
            col_prediction=col_prediction,
            *args,
            **kwargs
        )

    return check_column_dtypes_wrapper


@check_column_dtypes
@lru_cache_df(maxsize=1)
def merge_rating_true_pred(
    rating_true,
    rating_pred,
    col_user=DEFAULT_USER_COL,
    col_item=DEFAULT_ITEM_COL,
    col_rating=DEFAULT_RATING_COL,
    col_prediction=DEFAULT_PREDICTION_COL,
):
    """Join truth and prediction data frames on userID and itemID and return the true
    and predicted rated with the correct index.
    
    Args:
        rating_true (pd.DataFrame): True data
        rating_pred (pd.DataFrame): Predicted data
        col_user (str): column name for user
        col_item (str): column name for item
        col_rating (str): column name for rating
        col_prediction (str): column name for prediction

    Returns:
        np.array: Array with the true ratings
        np.array: Array with the predicted ratings

    """

    # pd.merge will apply suffixes to columns which have the same name across both dataframes
    suffixes = ["_true", "_pred"]
    rating_true_pred = pd.merge(
        rating_true, rating_pred, on=[col_user, col_item], suffixes=suffixes
    )
    if col_rating in rating_pred.columns:
        col_rating = col_rating + suffixes[0]
    if col_prediction in rating_true.columns:
        col_prediction = col_prediction + suffixes[1]
    return rating_true_pred[col_rating], rating_true_pred[col_prediction]


def rmse(
    rating_true,
    rating_pred,
    col_user=DEFAULT_USER_COL,
    col_item=DEFAULT_ITEM_COL,
    col_rating=DEFAULT_RATING_COL,
    col_prediction=DEFAULT_PREDICTION_COL,
):
    """Calculate Root Mean Squared Error

    Args:
        rating_true (pd.DataFrame): True data. There should be no duplicate (userID, itemID) pairs
        rating_pred (pd.DataFrame): Predicted data. There should be no duplicate (userID, itemID) pairs
        col_user (str): column name for user
        col_item (str): column name for item
        col_rating (str): column name for rating
        col_prediction (str): column name for prediction

    Returns:
        float: Root mean squared error
    """

    y_true, y_pred = merge_rating_true_pred(
        rating_true=rating_true,
        rating_pred=rating_pred,
        col_user=col_user,
        col_item=col_item,
        col_rating=col_rating,
        col_prediction=col_prediction,
    )
    return np.sqrt(mean_squared_error(y_true, y_pred))


def mae(
    rating_true,
    rating_pred,
    col_user=DEFAULT_USER_COL,
    col_item=DEFAULT_ITEM_COL,
    col_rating=DEFAULT_RATING_COL,
    col_prediction=DEFAULT_PREDICTION_COL,
):
    """Calculate Mean Absolute Error.

    Args:
        rating_true (pd.DataFrame): True data. There should be no duplicate (userID, itemID) pairs
        rating_pred (pd.DataFrame): Predicted data. There should be no duplicate (userID, itemID) pairs
        col_user (str): column name for user
        col_item (str): column name for item
        col_rating (str): column name for rating
        col_prediction (str): column name for prediction

    Returns:
        float: Mean Absolute Error.
    """

    y_true, y_pred = merge_rating_true_pred(
        rating_true=rating_true,
        rating_pred=rating_pred,
        col_user=col_user,
        col_item=col_item,
        col_rating=col_rating,
        col_prediction=col_prediction,
    )
    return mean_absolute_error(y_true, y_pred)


def rsquared(
    rating_true,
    rating_pred,
    col_user=DEFAULT_USER_COL,
    col_item=DEFAULT_ITEM_COL,
    col_rating=DEFAULT_RATING_COL,
    col_prediction=DEFAULT_PREDICTION_COL,
):
    """Calculate R squared

    Args:
        rating_true (pd.DataFrame): True data. There should be no duplicate (userID, itemID) pairs
        rating_pred (pd.DataFrame): Predicted data. There should be no duplicate (userID, itemID) pairs
        col_user (str): column name for user
        col_item (str): column name for item
        col_rating (str): column name for rating
        col_prediction (str): column name for prediction
    
    Returns:
        float: R squared (min=0, max=1).
    """

    y_true, y_pred = merge_rating_true_pred(
        rating_true=rating_true,
        rating_pred=rating_pred,
        col_user=col_user,
        col_item=col_item,
        col_rating=col_rating,
        col_prediction=col_prediction,
    )
    return r2_score(y_true, y_pred)


def exp_var(
    rating_true,
    rating_pred,
    col_user=DEFAULT_USER_COL,
    col_item=DEFAULT_ITEM_COL,
    col_rating=DEFAULT_RATING_COL,
    col_prediction=DEFAULT_PREDICTION_COL,
):
    """Calculate explained variance.

    Args:
        rating_true (pd.DataFrame): True data. There should be no duplicate (userID, itemID) pairs
        rating_pred (pd.DataFrame): Predicted data. There should be no duplicate (userID, itemID) pairs
        col_user (str): column name for user
        col_item (str): column name for item
        col_rating (str): column name for rating
        col_prediction (str): column name for prediction

    Returns:
        float: Explained variance (min=0, max=1).
    """

    y_true, y_pred = merge_rating_true_pred(
        rating_true=rating_true,
        rating_pred=rating_pred,
        col_user=col_user,
        col_item=col_item,
        col_rating=col_rating,
        col_prediction=col_prediction,
    )
    return explained_variance_score(y_true, y_pred)


def auc(
    rating_true,
    rating_pred,
    col_user=DEFAULT_USER_COL,
    col_item=DEFAULT_ITEM_COL,
    col_rating=DEFAULT_RATING_COL,
    col_prediction=DEFAULT_PREDICTION_COL,
):
    """Calculate the Area-Under-Curve metric for implicit feedback typed
    recommender, where rating is binary and prediction is float number ranging
    from 0 to 1.

    https://en.wikipedia.org/wiki/Receiver_operating_characteristic#Area_under_the_curve

    Note:
        The evaluation does not require a leave-one-out scenario.
        This metric does not calculate group-based AUC which considers the AUC scores
        averaged across users. It is also not limited to k. Instead, it calculates the
        scores on the entire prediction results regardless the users.

    Args:
        rating_true (pd.DataFrame): True data
        rating_pred (pd.DataFrame): Predicted data
        col_user (str): column name for user
        col_item (str): column name for item
        col_rating (str): column name for rating
        col_prediction (str): column name for prediction

    Returns:
        float: auc_score (min=0, max=1)
    """

    y_true, y_pred = merge_rating_true_pred(
        rating_true=rating_true,
        rating_pred=rating_pred,
        col_user=col_user,
        col_item=col_item,
        col_rating=col_rating,
        col_prediction=col_prediction,
    )
    return roc_auc_score(y_true, y_pred)


def logloss(
    rating_true,
    rating_pred,
    col_user=DEFAULT_USER_COL,
    col_item=DEFAULT_ITEM_COL,
    col_rating=DEFAULT_RATING_COL,
    col_prediction=DEFAULT_PREDICTION_COL,
):
    """Calculate the logloss metric for implicit feedback typed
    recommender, where rating is binary and prediction is float number ranging
    from 0 to 1.

    https://en.wikipedia.org/wiki/Loss_functions_for_classification#Cross_entropy_loss_(Log_Loss)

    Args:
        rating_true (pd.DataFrame): True data
        rating_pred (pd.DataFrame): Predicted data
        col_user (str): column name for user
        col_item (str): column name for item
        col_rating (str): column name for rating
        col_prediction (str): column name for prediction

    Returns:
        float: log_loss_score (min=-inf, max=inf)
    """

    y_true, y_pred = merge_rating_true_pred(
        rating_true=rating_true,
        rating_pred=rating_pred,
        col_user=col_user,
        col_item=col_item,
        col_rating=col_rating,
        col_prediction=col_prediction,
    )
    return log_loss(y_true, y_pred)


@check_column_dtypes
@lru_cache_df(maxsize=1)
def merge_ranking_true_pred(
    rating_true,
    rating_pred,
    col_user,
    col_item,
    col_rating,
    col_prediction,
    relevancy_method,
    k=DEFAULT_K,
    threshold=DEFAULT_THRESHOLD,
):
    """Filter truth and prediction data frames on common users

    Args:
        rating_true (pd.DataFrame): True DataFrame
        rating_pred (pd.DataFrame): Predicted DataFrame
        col_user (str): column name for user
        col_item (str): column name for item
        col_rating (str): column name for rating
        col_prediction (str): column name for prediction
        relevancy_method (str): method for determining relevancy ['top_k', 'by_threshold']
        k (int): number of top k items per user (optional)
        threshold (float): threshold of top items per user (optional)

    Returns:
        pd.DataFrame, pd.DataFrame, int:
<<<<<<< HEAD
            DataFrame of recommendation hits. DataFrame of hit counts vs actual relevant items per user and
            number of unique user ids.
=======
            DataFrame of recommendation hits, sorted by `col_user` and `rank`
            DataFrmae of hit counts vs actual relevant items per user
            number of unique user ids
>>>>>>> 42890f21
    """

    # Make sure the prediction and true data frames have the same set of users
    common_users = set(rating_true[col_user]).intersection(set(rating_pred[col_user]))
    rating_true_common = rating_true[rating_true[col_user].isin(common_users)]
    rating_pred_common = rating_pred[rating_pred[col_user].isin(common_users)]
    n_users = len(common_users)

    # Return hit items in prediction data frame with ranking information. This is used for calculating NDCG and MAP.
    # Use first to generate unique ranking values for each item. This is to align with the implementation in
    # Spark evaluation metrics, where index of each recommended items (the indices are unique to items) is used
    # to calculate penalized precision of the ordered items.
    if relevancy_method == "top_k":
        top_k = k
    elif relevancy_method == "by_threshold":
        top_k = threshold
    else:
        raise NotImplementedError("Invalid relevancy_method")
    df_hit = get_top_k_items(
        dataframe=rating_pred_common,
        col_user=col_user,
        col_rating=col_prediction,
        k=top_k,
    )
    df_hit = pd.merge(df_hit, rating_true_common, on=[col_user, col_item])[
        [col_user, col_item, "rank"]
    ]

    # count the number of hits vs actual relevant items per user
    df_hit_count = pd.merge(
        df_hit.groupby(col_user, as_index=False)[col_user].agg({"hit": "count"}),
        rating_true_common.groupby(col_user, as_index=False)[col_user].agg(
            {"actual": "count"}
        ),
        on=col_user,
    )

    return df_hit, df_hit_count, n_users


def precision_at_k(
    rating_true,
    rating_pred,
    col_user=DEFAULT_USER_COL,
    col_item=DEFAULT_ITEM_COL,
    col_rating=DEFAULT_RATING_COL,
    col_prediction=DEFAULT_PREDICTION_COL,
    relevancy_method="top_k",
    k=DEFAULT_K,
    threshold=DEFAULT_THRESHOLD,
):
    """Precision at K.

    Note:
        We use the same formula to calculate precision@k as that in Spark.
        More details can be found at
        http://spark.apache.org/docs/2.1.1/api/python/pyspark.mllib.html#pyspark.mllib.evaluation.RankingMetrics.precisionAt
        In particular, the maximum achievable precision may be < 1, if the number of items for a
        user in rating_pred is less than k.

    Args:
        rating_true (pd.DataFrame): True DataFrame
        rating_pred (pd.DataFrame): Predicted DataFrame
        col_user (str): column name for user
        col_item (str): column name for item
        col_rating (str): column name for rating
        col_prediction (str): column name for prediction
        relevancy_method (str): method for determining relevancy ['top_k', 'by_threshold']
        k (int): number of top k items per user
        threshold (float): threshold of top items per user (optional)

    Returns:
        float: precision at k (min=0, max=1)
    """

    df_hit, df_hit_count, n_users = merge_ranking_true_pred(
        rating_true=rating_true,
        rating_pred=rating_pred,
        col_user=col_user,
        col_item=col_item,
        col_rating=col_rating,
        col_prediction=col_prediction,
        relevancy_method=relevancy_method,
        k=k,
        threshold=threshold,
    )

    if df_hit.shape[0] == 0:
        return 0.0

    return (df_hit_count["hit"] / k).sum() / n_users


def recall_at_k(
    rating_true,
    rating_pred,
    col_user=DEFAULT_USER_COL,
    col_item=DEFAULT_ITEM_COL,
    col_rating=DEFAULT_RATING_COL,
    col_prediction=DEFAULT_PREDICTION_COL,
    relevancy_method="top_k",
    k=DEFAULT_K,
    threshold=DEFAULT_THRESHOLD,
):
    """Recall at K.

    Args:
        rating_true (pd.DataFrame): True DataFrame
        rating_pred (pd.DataFrame): Predicted DataFrame
        col_user (str): column name for user
        col_item (str): column name for item
        col_rating (str): column name for rating
        col_prediction (str): column name for prediction
        relevancy_method (str): method for determining relevancy ['top_k', 'by_threshold']
        k (int): number of top k items per user
        threshold (float): threshold of top items per user (optional)

    Returns:
        float: recall at k (min=0, max=1). The maximum value is 1 even when fewer than 
            k items exist for a user in rating_true.
    """

    df_hit, df_hit_count, n_users = merge_ranking_true_pred(
        rating_true=rating_true,
        rating_pred=rating_pred,
        col_user=col_user,
        col_item=col_item,
        col_rating=col_rating,
        col_prediction=col_prediction,
        relevancy_method=relevancy_method,
        k=k,
        threshold=threshold,
    )

    if df_hit.shape[0] == 0:
        return 0.0

    return (df_hit_count["hit"] / df_hit_count["actual"]).sum() / n_users


def ndcg_at_k(
    rating_true,
    rating_pred,
    col_user=DEFAULT_USER_COL,
    col_item=DEFAULT_ITEM_COL,
    col_rating=DEFAULT_RATING_COL,
    col_prediction=DEFAULT_PREDICTION_COL,
    relevancy_method="top_k",
    k=DEFAULT_K,
    threshold=DEFAULT_THRESHOLD,
):
    """Normalized Discounted Cumulative Gain (nDCG).
    
    Info: https://en.wikipedia.org/wiki/Discounted_cumulative_gain
    
    Args:
        rating_true (pd.DataFrame): True DataFrame
        rating_pred (pd.DataFrame): Predicted DataFrame
        col_user (str): column name for user
        col_item (str): column name for item
        col_rating (str): column name for rating
        col_prediction (str): column name for prediction
        relevancy_method (str): method for determining relevancy ['top_k', 'by_threshold']
        k (int): number of top k items per user
        threshold (float): threshold of top items per user (optional)

    Returns:
        float: nDCG at k (min=0, max=1).
    """

    df_hit, df_hit_count, n_users = merge_ranking_true_pred(
        rating_true=rating_true,
        rating_pred=rating_pred,
        col_user=col_user,
        col_item=col_item,
        col_rating=col_rating,
        col_prediction=col_prediction,
        relevancy_method=relevancy_method,
        k=k,
        threshold=threshold,
    )

    if df_hit.shape[0] == 0:
        return 0.0

    # calculate discounted gain for hit items
    df_dcg = df_hit.copy()
    # relevance in this case is always 1
    df_dcg["dcg"] = 1 / np.log1p(df_dcg["rank"])
    # sum up discount gained to get discount cumulative gain
    df_dcg = df_dcg.groupby(col_user, as_index=False, sort=False).agg({"dcg": "sum"})
    # calculate ideal discounted cumulative gain
    df_ndcg = pd.merge(df_dcg, df_hit_count, on=[col_user])
    df_ndcg["idcg"] = df_ndcg["actual"].apply(
        lambda x: sum(1 / np.log1p(range(1, min(x, k) + 1)))
    )

    # DCG over IDCG is the normalized DCG
    return (df_ndcg["dcg"] / df_ndcg["idcg"]).sum() / n_users


def map_at_k(
    rating_true,
    rating_pred,
    col_user=DEFAULT_USER_COL,
    col_item=DEFAULT_ITEM_COL,
    col_rating=DEFAULT_RATING_COL,
    col_prediction=DEFAULT_PREDICTION_COL,
    relevancy_method="top_k",
    k=DEFAULT_K,
    threshold=DEFAULT_THRESHOLD,
):
    """Mean Average Precision at k
    
    The implementation of MAP is referenced from Spark MLlib evaluation metrics.
    https://spark.apache.org/docs/2.3.0/mllib-evaluation-metrics.html#ranking-systems

    A good reference can be found at:
    http://web.stanford.edu/class/cs276/handouts/EvaluationNew-handout-6-per.pdf

    Note:
        1. The evaluation function is named as 'MAP is at k' because the evaluation class takes top k items for
        the prediction items. The naming is different from Spark.
        
        2. The MAP is meant to calculate Avg. Precision for the relevant items, so it is normalized by the number of
        relevant items in the ground truth data, instead of k.

    Args:
        rating_true (pd.DataFrame): True DataFrame
        rating_pred (pd.DataFrame): Predicted DataFrame
        col_user (str): column name for user
        col_item (str): column name for item
        col_rating (str): column name for rating
        col_prediction (str): column name for prediction
        relevancy_method (str): method for determining relevancy ['top_k', 'by_threshold']
        k (int): number of top k items per user
        threshold (float): threshold of top items per user (optional)

    Returns:
        float: MAP at k (min=0, max=1).
    """

    df_hit, df_hit_count, n_users = merge_ranking_true_pred(
        rating_true=rating_true,
        rating_pred=rating_pred,
        col_user=col_user,
        col_item=col_item,
        col_rating=col_rating,
        col_prediction=col_prediction,
        relevancy_method=relevancy_method,
        k=k,
        threshold=threshold,
    )

    if df_hit.shape[0] == 0:
        return 0.0

    # calculate reciprocal rank of items for each user and sum them up
    df_hit_sorted = df_hit.copy()
    df_hit_sorted["rr"] = (df_hit_sorted.groupby(col_user).cumcount() + 1) / df_hit_sorted["rank"]
    df_hit_sorted = df_hit_sorted.groupby(col_user).agg({"rr": "sum"}).reset_index()

    df_merge = pd.merge(df_hit_sorted, df_hit_count, on=col_user)
    return (df_merge["rr"] / df_merge["actual"]).sum() / n_users


def get_top_k_items(
    dataframe, col_user=DEFAULT_USER_COL, col_rating=DEFAULT_RATING_COL, k=DEFAULT_K
):
    """Get the input customer-item-rating tuple in the format of Pandas
    DataFrame, output a Pandas DataFrame in the dense format of top k items
    for each user.
    
    Note:
        If it is implicit rating, just append a column of constants to be
        ratings.

    Args:
        dataframe (pandas.DataFrame): DataFrame of rating data (in the format
        customerID-itemID-rating)
        col_user (str): column name for user
        col_rating (str): column name for rating
        k (int): number of items for each user

    Returns:
        pd.DataFrame: DataFrame of top k items for each user, sorted by `col_user` and `rank`
    """
    # Sort dataframe by col_user and (top k) col_rating
    top_k_items = (
        dataframe.groupby(col_user, as_index=False)
        .apply(lambda x: x.nlargest(k, col_rating))
        .reset_index(drop=True)
    )
    # Add ranks
    top_k_items["rank"] = top_k_items.groupby(col_user, sort=False).cumcount() + 1
    return top_k_items


"""Function name and function mapper.
Useful when we have to serialize evaluation metric names
and call the functions based on deserialized names"""
metrics = {
    rmse.__name__: rmse,
    mae.__name__: mae,
    rsquared.__name__: rsquared,
    exp_var.__name__: exp_var,
    precision_at_k.__name__: precision_at_k,
    recall_at_k.__name__: recall_at_k,
    ndcg_at_k.__name__: ndcg_at_k,
    map_at_k.__name__: map_at_k,
}<|MERGE_RESOLUTION|>--- conflicted
+++ resolved
@@ -362,15 +362,8 @@
         threshold (float): threshold of top items per user (optional)
 
     Returns:
-        pd.DataFrame, pd.DataFrame, int:
-<<<<<<< HEAD
-            DataFrame of recommendation hits. DataFrame of hit counts vs actual relevant items per user and
-            number of unique user ids.
-=======
-            DataFrame of recommendation hits, sorted by `col_user` and `rank`
-            DataFrmae of hit counts vs actual relevant items per user
-            number of unique user ids
->>>>>>> 42890f21
+        pd.DataFrame, pd.DataFrame, int: DataFrame of recommendation hits, sorted by `col_user` and `rank`
+        DataFrmae of hit counts vs actual relevant items per user number of unique user ids
     """
 
     # Make sure the prediction and true data frames have the same set of users
